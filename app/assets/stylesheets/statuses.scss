--- conflicted
+++ resolved
@@ -10,10 +10,6 @@
 .status-default  { background-color: #CCCCCC; }
 .status-expired  { background-color: #FF5733; }
 .status-cancelled { background-color: #808080; }
-<<<<<<< HEAD
-.status-borrowed { background-color: #28A745; }
-=======
 .status-borrowed { background-color: #28A745; }
 .status-active { background-color: #198754;color: #fff }
-.status-inactive { background-color: #dc3545; color: #fff}
->>>>>>> 155bb1a7
+.status-inactive { background-color: #dc3545; color: #fff}