class BorrowRequest < ApplicationRecord
  belongs_to :user
  # belongs_to :book
  belongs_to :approved_by_admin, class_name: User.name, optional: true
  belongs_to :rejected_by_admin, class_name: User.name, optional: true
  belongs_to :returned_by_admin, class_name: User.name, optional: true
  belongs_to :borrowed_by_admin, class_name: User.name, optional: true

  has_many :borrow_request_items, dependent: :destroy
  has_many :books, through: :borrow_request_items

  enum status: {
    expired: -1,
    pending: 0,
    approved: 1,
    rejected: 2,
    returned: 3,
    overdue: 4,
    cancelled: 5,
    borrowed: 6
  }

  scope :by_status, lambda {|status|
    return all unless status.present? && statuses.key?(status)

    where(status:)
  }

  scope :by_request_date_from, lambda {|date|
    return all if date.blank?

    where("request_date >= ?", date.to_date)
  }

  scope :by_request_date_to, lambda {|date|
    return all if date.blank?

    where("request_date <= ?", date.to_date)
  }

  OVERDUE = "end_date < :now AND status = :borrowed".freeze
  EXPIRED = "end_date < :now AND status = :pending".freeze
  delegate :name, :email, :avatar, to: :user, prefix: true
  delegate :name, to: :approved_by_admin, prefix: true, allow_nil: true
  delegate :name, to: :rejected_by_admin, prefix: true, allow_nil: true
  delegate :name, to: :returned_by_admin, prefix: true, allow_nil: true
  delegate :name, to: :borrowed_by_admin, prefix: true, allow_nil: true

  scope :overdue_requests, (lambda do
    where(
      OVERDUE,
      now: Time.zone.now,
      borrowed: BorrowRequest.statuses[:borrowed]
    )
  end)
  scope :expired_requests, (lambda do
    where(
      EXPIRED,
      now: Time.zone.now,
      pending: BorrowRequest.statuses[:pending]
    )
  end)
  scope :sorted, -> {order(created_at: :desc)}
  validates :status, inclusion: {in: statuses.keys}
  validates :request_date, :status, :start_date, :end_date, presence: true
  validates :actual_return_date, presence: true, if: :returned?
  validate :end_date_after_start_date
  validate :admin_note_required_if_rejected, if: :rejected?
  validate :returned_date_required_if_return, if: :returned?
  validate :actual_return_date_before_end_date, if: :returned?
  validate :actual_return_date_cannot_be_future
  validate :actual_return_after_borrow_date
  validate :approved_date_before_start_date
  validate :approved_date_after_request_date
  validate :actual_borrow_date_after_start_date
  validate :actual_borrow_date_before_end_date
  validate :actual_borrow_date_after_approved_date

  def self.auto_update_overdue_requests batch_size: 100
    logger = setup_logger
    logger.info "Start auto updating overdue requests"
    process_batches(batch_size, logger)
    logger.info "Finished auto updating overdue requests"
  rescue StandardError => e
    log_error(logger, e)
  end

  def self.auto_update_expired_requests batch_size: 100
    logger = setup_expired_logger
    logger.info "Start auto updating expired requests"
    process_expired_batches(batch_size, logger)
    logger.info "Finished auto updating expired requests"
  rescue StandardError => e
    log_error(logger, e)
  end

  class << self
    private

    def setup_logger
      Logger.new(Rails.root.join("log/update_overdue.log")).tap do |logger|
        logger.level = Logger::INFO
        logger.formatter = proc do |severity, _datetime, _progname, msg|
          "[#{Time.zone.now}] #{severity} → #{msg}\n"
        end
      end
    end

    def process_batches batch_size, logger
      overdue_requests.find_in_batches(batch_size:) do |batch|
        updated_count = where(id: batch.map(&:id)).update_all(
          status: statuses[:overdue],
          updated_at: Time.zone.now
        )
        logger.info "Updated #{updated_count} requests in this batch"
      end
    end

    def log_error logger, error
      logger.error "Error during auto update: #{error.message}"
      logger.error error.backtrace.join("\n")
      Rails.logger.error error.full_message
    end

    def setup_expired_logger
      Logger.new(Rails.root.join("log/update_expired.log")).tap do |logger|
        logger.level = Logger::INFO
        logger.formatter = proc do |_severity, _datetime, _progname, msg|
          "[#{Time.zone.now}] INFO → #{msg}\n"
        end
      end
    end

    def process_expired_batches batch_size, logger
      expired_requests.find_in_batches(batch_size:) do |batch|
        updated_count = where(id: batch.map(&:id)).update_all(
          status: statuses[:expired],
          updated_at: Time.zone.now
        )
        logger.info "Updated #{updated_count} requests in this batch"
      end
    end
  end

  private
  def end_date_after_start_date
    return if start_date.blank? || end_date.blank?
    return unless end_date < start_date

    errors.add(:end_date, :after_start_date)
  end

  def admin_note_required_if_rejected
    return unless status == :rejected && admin_note.blank?

    errors.add(:admin_note, :blank_if_rejected)
  end

  def returned_date_required_if_return
    return unless status == :returned && actual_return_date.blank?

    errors.add(:actual_return_date, :blank_if_returned)
  end

  def actual_return_date_cannot_be_future
    return if actual_return_date.blank?

    return unless actual_return_date > Time.zone.today

    errors.add(:actual_return_date, :cannot_be_future)
  end

<<<<<<< HEAD
  def actual_return_date_before_end_date
    return if actual_return_date.blank? || end_date.blank?

    return unless actual_return_date > end_date

    errors.add(:actual_return_date, :before_end_date)
  end

=======
>>>>>>> 155bb1a7
  def approved_date_before_start_date
    return if approved_date.blank? || start_date.blank?

    return unless approved_date > start_date

    errors.add(:approved_date, :before_start_date)
  end

  def approved_date_after_request_date
    return if approved_date.blank? || request_date.blank?

    return unless approved_date < request_date.to_date

    errors.add(:approved_date, :after_request_date)
  end

  def actual_borrow_date_after_start_date
    return if actual_borrow_date.blank? || start_date.blank? || end_date.blank?

    return unless actual_borrow_date < start_date

    errors.add(:actual_borrow_date, :after_start_date)
  end

  def actual_borrow_date_before_end_date
    return if actual_borrow_date.blank? || end_date.blank?

    return unless actual_borrow_date > end_date

    errors.add(:actual_borrow_date, :before_end_date)
  end

  def actual_borrow_date_after_approved_date
    return if actual_borrow_date.blank? || approved_date.blank?

    return unless actual_borrow_date < approved_date

    errors.add(:actual_borrow_date, :after_approved_date)
  end

  def actual_return_after_borrow_date
    return if actual_return_date.blank? || actual_borrow_date.blank?

    return unless actual_return_date < actual_borrow_date

    errors.add(:actual_return_date, :after_borrowed_date)
  end
end<|MERGE_RESOLUTION|>--- conflicted
+++ resolved
@@ -67,7 +67,6 @@
   validate :end_date_after_start_date
   validate :admin_note_required_if_rejected, if: :rejected?
   validate :returned_date_required_if_return, if: :returned?
-  validate :actual_return_date_before_end_date, if: :returned?
   validate :actual_return_date_cannot_be_future
   validate :actual_return_after_borrow_date
   validate :approved_date_before_start_date
@@ -170,17 +169,6 @@
     errors.add(:actual_return_date, :cannot_be_future)
   end
 
-<<<<<<< HEAD
-  def actual_return_date_before_end_date
-    return if actual_return_date.blank? || end_date.blank?
-
-    return unless actual_return_date > end_date
-
-    errors.add(:actual_return_date, :before_end_date)
-  end
-
-=======
->>>>>>> 155bb1a7
   def approved_date_before_start_date
     return if approved_date.blank? || start_date.blank?
 
